# llama.cpp Automated Build & Deployment (Python)

Automated scripts for building [llama.cpp](https://github.com/ggml-org/llama.cpp) and running
`llama-server` with your models. Supports LLM generation, embeddings and document reranking
with NVIDIA GPUs and Intel CPUs via oneAPI MKL.

## Supported platforms

- **Debian & Ubuntu** (22.04+ recommended)
- **Arch-based distros** such as Manjaro (fully tested with `pacman` package tooling)

Other modern Linux distributions with CUDA 12.8+ should work, but you may need to adapt the
package manager commands below.

## Features

- Automated build with CUDA, MMQ kernels and optional Intel oneAPI MKL
- Multi-GPU support via tensor splitting
- `loadmodel.py` launcher for:
  - llama.cpp LLM and embeddings servers with automatic GGUF model download
  - Transformers-based reranker compatible with the llama.cpp `/rerank` API
- Sample launch scripts for Qwen models in `run/`

## Requirements

- Debian/Ubuntu **or** Arch/Manjaro with NVIDIA driver and CUDA Toolkit (12.8+ recommended)
- Build tools: `git`, `cmake`, `make`, `gcc`, `g++`, `pkg-config`
- Python 3.8+
<<<<<<< HEAD
- BLAS runtime for CPU acceleration (optional but recommended)
  - [Intel oneAPI MKL](https://www.intel.com/content/www/us/en/developer/tools/oneapi/onemkl-download.html)
  - or [OpenBLAS](https://www.openblas.net/)
=======
- [Intel oneAPI MKL](https://www.intel.com/content/www/us/en/developer/tools/oneapi/onemkl-download.html)
  (optional but recommended for fastest CPU BLAS)
>>>>>>> 51719f80
- PyTorch CUDA 12.9 wheels are served from the official PyTorch index and the provided
  `requirements.txt` already sets `--extra-index-url https://download.pytorch.org/whl/cu129`.
  Ensure your `pip` version is recent enough (23.0+) to respect this flag.

### Install system build dependencies

**Debian/Ubuntu**

```bash
sudo apt update
sudo apt install -y git cmake build-essential pkg-config
```

**Manjaro / Arch**

```bash
sudo pacman -Sy --needed git cmake base-devel pkgconf
```
<<<<<<< HEAD
=======

### Install system build dependencies

**Debian/Ubuntu**

```bash
sudo apt update
sudo apt install -y git cmake build-essential pkg-config
```

**Manjaro / Arch**

```bash
sudo pacman -Sy --needed git cmake base-devel pkgconf
```
>>>>>>> 51719f80

### Install Intel oneAPI MKL via APT

```bash
sudo mkdir -p /usr/share/keyrings
wget -qO- https://apt.repos.intel.com/oneapi/Intel-GPG-KEY-INTEL-PSR2.pub \
  | sudo gpg --dearmor -o /usr/share/keyrings/oneapi-archive-keyring.gpg
echo "deb [signed-by=/usr/share/keyrings/oneapi-archive-keyring.gpg] https://apt.repos.intel.com/oneapi all main" \
  | sudo tee /etc/apt/sources.list.d/oneapi.list
sudo apt update
sudo apt install -y intel-oneapi-mkl intel-oneapi-mkl-devel intel-oneapi-openmp
```

> **Arch/Manjaro:** Intel distributes oneAPI MKL via the AUR (e.g. `yay -S intel-oneapi-mkl`).
<<<<<<< HEAD

### Install OpenBLAS instead of MKL

If you prefer OpenBLAS (or cannot use MKL), install the packaged libraries:

**Debian/Ubuntu**

```bash
sudo apt install -y libopenblas-dev
```

**Manjaro / Arch**

```bash
sudo pacman -S --needed openblas
```
=======
> You can skip MKL if you prefer OpenBLAS.
>>>>>>> 51719f80

## Quick Start

```bash
# 1) System dependencies
#    Debian/Ubuntu:
#      sudo apt update && sudo apt install -y git cmake build-essential pkg-config
#    Manjaro/Arch:
#      sudo pacman -Sy --needed git cmake base-devel pkgconf

# 2) Python environment (PyTorch CUDA wheels will be pulled from the PyTorch cu129 index)
python3 -m venv venv
source venv/bin/activate
pip install -U pip
pip install -r requirements.txt

# 3) Build llama.cpp (CUDA + BLAS + MMQ)
#    Use --blas mkl if oneAPI MKL is installed, otherwise use --blas openblas or omit the flag for auto-detect.
python autodevops.py --now --fast-math --force-mmq=on --blas mkl

# 4) Optional: set OpenMP/MKL threading for Intel hybrid CPUs
source /opt/intel/oneapi/setvars.sh --force
export OMP_NUM_THREADS=8
export MKL_NUM_THREADS=8
export MKL_DYNAMIC=FALSE
export KMP_AFFINITY=granularity=fine,compact,1,0
export KMP_BLOCKTIME=1
export GGML_N_THREADS=8

# 5) Launch a model
# LLM
python loadmodel.py --llm <org/repo:quant or path/to/model.gguf>

# Embeddings
python loadmodel.py --embed <org/repo:quant or path/to/model.gguf>

# Reranker (Transformers)
python loadmodel.py --rerank <HF model id>
```

> If you request `--blas mkl` or `--blas openblas` without the corresponding libraries installed,
> `autodevops.py` will abort with installation hints. Leaving `--blas` at the default `auto`
> builds without BLAS when neither runtime is detected.

### Multi-GPU example

```bash
./bin/llama-server \
  --model ./models/llama-7b.gguf \
  --n-gpu-layers 999 \
  --tensor-split 50,50
```

### Verify MKL linkage

```bash
ldd ./bin/llama-server | egrep 'mkl|iomp|omp'
```

## Samples

The `run/` directory contains example launch scripts for:

- `run_qwen30b_llm.sh` – Qwen3 30B LLM server on port 45540
- `run_qwen_embed8b.sh` – Qwen3 Embedding 8B server on port 45541
- `run_qwen_reranker8b.sh` – Qwen3 Reranker 8B server on port 45542

These scripts demonstrate how to expose the services for integration with other tooling.
<|MERGE_RESOLUTION|>--- conflicted
+++ resolved
@@ -26,14 +26,11 @@
 - Debian/Ubuntu **or** Arch/Manjaro with NVIDIA driver and CUDA Toolkit (12.8+ recommended)
 - Build tools: `git`, `cmake`, `make`, `gcc`, `g++`, `pkg-config`
 - Python 3.8+
-<<<<<<< HEAD
+
 - BLAS runtime for CPU acceleration (optional but recommended)
   - [Intel oneAPI MKL](https://www.intel.com/content/www/us/en/developer/tools/oneapi/onemkl-download.html)
   - or [OpenBLAS](https://www.openblas.net/)
-=======
-- [Intel oneAPI MKL](https://www.intel.com/content/www/us/en/developer/tools/oneapi/onemkl-download.html)
-  (optional but recommended for fastest CPU BLAS)
->>>>>>> 51719f80
+
 - PyTorch CUDA 12.9 wheels are served from the official PyTorch index and the provided
   `requirements.txt` already sets `--extra-index-url https://download.pytorch.org/whl/cu129`.
   Ensure your `pip` version is recent enough (23.0+) to respect this flag.
@@ -52,8 +49,7 @@
 ```bash
 sudo pacman -Sy --needed git cmake base-devel pkgconf
 ```
-<<<<<<< HEAD
-=======
+
 
 ### Install system build dependencies
 
@@ -69,7 +65,6 @@
 ```bash
 sudo pacman -Sy --needed git cmake base-devel pkgconf
 ```
->>>>>>> 51719f80
 
 ### Install Intel oneAPI MKL via APT
 
@@ -84,7 +79,7 @@
 ```
 
 > **Arch/Manjaro:** Intel distributes oneAPI MKL via the AUR (e.g. `yay -S intel-oneapi-mkl`).
-<<<<<<< HEAD
+
 
 ### Install OpenBLAS instead of MKL
 
@@ -101,9 +96,6 @@
 ```bash
 sudo pacman -S --needed openblas
 ```
-=======
-> You can skip MKL if you prefer OpenBLAS.
->>>>>>> 51719f80
 
 ## Quick Start
 
