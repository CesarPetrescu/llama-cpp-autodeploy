# llama.cpp Automated Build & Deployment (Python)

This project provides Python scripts to automatically build [llama.cpp](https://github.com/ggml-org/llama.cpp) and run `llama-server` with your chosen models. Supports LLM text generation, embeddings, and document reranking.

## Features

- **LLM Server**: Text generation and chat completions
- **Embeddings**: Generate vector embeddings for text
- **Reranking**: Semantic document ranking and scoring
- **Auto-build**: Automated compilation with CUDA support
- **Model Management**: Download and manage GGUF models

## Quick Start

### Prerequisites
- Debian/Ubuntu system with CUDA capable GPU
- `git`, `cmake`, `make`, `gcc`, `g++`
- NVIDIA drivers and CUDA toolkit
- Python 3.8+

### Installation
```bash
# install Python dependencies (includes Transformers for reranking)
pip install -r requirements.txt

# run the first build immediately (includes reranking support)
python autodevops.py --now
```

### Model Types & Usage

#### 1. LLM Models (Text Generation)
```bash
# start LLM server
python loadmodel.py bartowski/Llama-3.2-3B-Instruct-GGUF:Q8_0 --llm

# use local model
python loadmodel.py ./models/llama-7b.gguf --llm --local
```

#### 2. Embedding Models
```bash
# start embedding server
python loadmodel.py sentence-transformers/all-MiniLM-L6-v2-GGUF:Q8_0 --embed

# local embedding model
python loadmodel.py ./models/bge-embedding-model.gguf --embed --local
```

#### 3. Reranking Models
```bash
<<<<<<< HEAD

# start reranking server (GGUF models)
python loadmodel.py gpustack/bge-reranker-v2-m3-GGUF:Q8_0 --rerank

# start Qwen3 reranker server
python loadmodel.py Qwen/Qwen3-Reranker-4B --rerank
=======
# start reranking server (GGUF models)
python loadmodel.py gpustack/bge-reranker-v2-m3-GGUF:Q8_0 --rerank

# start Qwen3 reranker server via Transformers
python loadmodel.py QuantFactory/Qwen3-Reranker-4B-GGUF --rerank

# run Qwen3 reranker locally using Transformers
python reranker.py QuantFactory/Qwen3-Reranker-4B-GGUF \
    "What is machine learning?" \
    "ML is an AI subset" \
    "Deep learning uses neural nets"
>>>>>>> e6ee8b71

# local reranker model
python loadmodel.py ./models/bge-reranker-v2-m3-Q8_0.gguf --rerank --local
```

Set `HF_TOKEN` in `.env.local` if you need to access private models. Downloading uses `huggingface-cli` and models are stored in the `models/` directory.

## API Usage Examples

### LLM Text Generation

#### Health Check
```bash
curl -X GET http://127.0.0.1:8080/health
```

#### Chat Completions
```bash
curl -X POST http://127.0.0.1:8080/v1/chat/completions \
    -H "Content-Type: application/json" \
    -d '{
        "model": "llama-3.2-3b",
        "messages": [
            {"role": "user", "content": "What is artificial intelligence?"}
        ],
        "max_tokens": 100,
        "temperature": 0.7
    }'
```

#### Text Completions
```bash
curl -X POST http://127.0.0.1:8080/v1/completions \
    -H "Content-Type: application/json" \
    -d '{
        "model": "llama-3.2-3b",
        "prompt": "The future of AI is",
        "max_tokens": 50,
        "temperature": 0.7
    }'
```

### Embeddings

#### Generate Embeddings
```bash
curl -X POST http://127.0.0.1:8080/v1/embeddings \
    -H "Content-Type: application/json" \
    -d '{
        "model": "text-embedding-ada-002",
        "input": [
            "Artificial intelligence is transforming technology",
            "Machine learning enables pattern recognition"
        ]
    }'
```

### Document Reranking

#### Basic Reranking
```bash
curl -X POST http://127.0.0.1:8080/rerank \
    -H "Content-Type: application/json" \
    -d '{
        "query": "What is artificial intelligence?",
        "documents": [
            "Artificial intelligence (AI) is intelligence demonstrated by machines.",
            "Machine learning is a subset of artificial intelligence.",
            "Python is a programming language used for AI development.",
            "The weather is nice today."
        ]
    }'
```

#### Multilingual Reranking
```bash
curl -X POST http://127.0.0.1:8080/rerank \
    -H "Content-Type: application/json" \
    -d '{
        "query": "machine learning algorithms",
        "documents": [
            "Linear regression is a basic statistical method.",
            "Random forests are ensemble learning methods.",
            "Les algorithmes d'\''apprentissage automatique sont puissants.",
            "神经网络是深度学习的基础。"
        ]
    }'
```

### Updating
Running `python autodevops.py` without `--now` checks for new releases hourly and schedules a build at 2 AM when a new version is found. Binaries are linked into the `bin/` directory.

## TODO

### Model Downloads from HuggingFace
The `loadmodel.py` script supports automatic model downloads via HuggingFace Hub. To extend model support:

- **LLM Models**: Add popular instruction-tuned models (Llama, Mistral, Qwen families)
- **Embedding Models**: Include more sentence-transformers GGUF models 
- **Reranking Models**: Expand BGE and other reranking model collections
- **Model Caching**: Implement smart caching strategies for frequently used models
- **Model Validation**: Add GGUF format validation before server startup

Use the HuggingFace model format: `organization/model-name:quantization` (e.g., `bartowski/Llama-3.2-3B-Instruct-GGUF:Q8_0`)

## Repository Layout
- `autodevops.py` – automated build script
- `loadmodel.py` – server launcher with model download support
- `requirements.txt` – Python dependencies
- `bin/` – symlinks to the latest built binaries
- `models/` – downloaded models

Both scripts roughly replicate the behaviour of the original Bash versions while providing a more portable Python implementation.<|MERGE_RESOLUTION|>--- conflicted
+++ resolved
@@ -48,15 +48,7 @@
 ```
 
 #### 3. Reranking Models
-```bash
-<<<<<<< HEAD
-
-# start reranking server (GGUF models)
-python loadmodel.py gpustack/bge-reranker-v2-m3-GGUF:Q8_0 --rerank
-
-# start Qwen3 reranker server
-python loadmodel.py Qwen/Qwen3-Reranker-4B --rerank
-=======
+```
 # start reranking server (GGUF models)
 python loadmodel.py gpustack/bge-reranker-v2-m3-GGUF:Q8_0 --rerank
 
@@ -68,7 +60,6 @@
     "What is machine learning?" \
     "ML is an AI subset" \
     "Deep learning uses neural nets"
->>>>>>> e6ee8b71
 
 # local reranker model
 python loadmodel.py ./models/bge-reranker-v2-m3-Q8_0.gguf --rerank --local
